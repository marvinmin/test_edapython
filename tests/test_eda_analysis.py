--- conflicted
+++ resolved
@@ -1,38 +1,4 @@
-<<<<<<< HEAD
-import numpy as np
-import pandas as pd
 
-from eda_analysis import eda_analysis
-
-
-def test_describe_na_value():
-    no_na_dataframe = pd.DataFrame({"col_1": [0, 2],
-                                    "col_2": [0.5, 0.1],
-                                    "col_3": ["a", "b"]})
-
-    na_numerical_dataframe = pd.DataFrame({"col_1": [0, 2],
-                                           "col_2": [np.nan, 0.1],
-                                           "col_3": ["a", "b"]})
-
-    na_categorical_dataframe = pd.DataFrame({"col_1": [0, 2],
-                                             "col_2": [0.5, 0.1],
-                                             "col_3": [np.nan, "b"]})
-
-    assert isinstance(eda_analysis.describe_na_values(no_na_dataframe), np.ndarray)
-    assert np.array_equiv(eda_analysis.describe_na_values(no_na_dataframe), np.array([[1, 1],
-                                                                                      [1, 1],
-                                                                                      [1, 1]]))
-
-    assert isinstance(eda_analysis.describe_na_values(na_numerical_dataframe), np.ndarray)
-    assert np.array_equiv(eda_analysis.describe_na_values(na_numerical_dataframe), np.array([[1, 1],
-                                                                                             [0, 1],
-                                                                                             [1, 1]]))
-
-    assert isinstance(eda_analysis.describe_na_values(na_categorical_dataframe), np.ndarray)
-    assert np.array_equiv(eda_analysis.describe_na_values(na_categorical_dataframe), np.array([[1, 1],
-                                                                                               [1, 1],
-                                                                                               [0, 1]]))
-=======
 from eda_analysis import eda_analysis as eda
 import numpy as np
 import pandas as pd
@@ -79,7 +45,36 @@
     df.iloc[rows,cols] = np.nan
 
     return df
+  
+def test_describe_na_value():
+    no_na_dataframe = pd.DataFrame({"col_1": [0, 2],
+                                    "col_2": [0.5, 0.1],
+                                    "col_3": ["a", "b"]})
 
+    na_numerical_dataframe = pd.DataFrame({"col_1": [0, 2],
+                                           "col_2": [np.nan, 0.1],
+                                           "col_3": ["a", "b"]})
+
+    na_categorical_dataframe = pd.DataFrame({"col_1": [0, 2],
+                                             "col_2": [0.5, 0.1],
+                                             "col_3": [np.nan, "b"]})
+
+    assert isinstance(eda.describe_na_values(no_na_dataframe), np.ndarray)
+    assert np.array_equiv(eda.describe_na_values(no_na_dataframe), np.array([[1, 1],
+                                                                                      [1, 1],
+                                                                                      [1, 1]]))
+
+    assert isinstance(eda.describe_na_values(na_numerical_dataframe), np.ndarray)
+    assert np.array_equiv(eda.describe_na_values(na_numerical_dataframe), np.array([[1, 1],
+                                                                                             [0, 1],
+                                                                                             [1, 1]]))
+
+    assert isinstance(eda.describe_na_values(na_categorical_dataframe), np.ndarray)
+    assert np.array_equiv(eda.describe_na_values(na_categorical_dataframe), np.array([[1, 1],
+                                                                                               [1, 1],
+                                                                                               [0, 1]]))
+  
+  
 def test_describe_num_var():
     test_data = helper_create_data()
     test_col = test_data['N1']
@@ -132,5 +127,4 @@
     
     with pytest.raises(Exception) as e:
         assert eda.describe_num_var(test_data, ['N1', 'C4'])
-    assert str(e.value) == "Only numeric columns expected, please check the input."
->>>>>>> 43a88537
+    assert str(e.value) == "Only numeric columns expected, please check the input."