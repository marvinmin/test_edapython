import altair as alt
import numpy as np
import pandas as pd
import pytest

from eda_analysis import eda_analysis as eda


def helper_create_data(n=500):
    """
    Helper function for creating dataframe for testing
    
    Parameters:
    -----------
    n: int (default value = 500)
        Number of rows to be generated for the dataframe
    
    Returns:
    --------
    pandas.DataFrame
        Returns a dataframe to be used for testing
        
    Examples:
    ---------
    >>> helper_create_data()
    """
    N1 = list(np.random.exponential(3, n))
    N2 = list(np.random.normal(2, 2, n))
    N3 = list(np.random.normal(10, 3, n))
    C1 = list(np.random.binomial(1, 0.7, n))
    C2 = list(np.random.poisson(1, n))
    C3 = list(np.random.binomial(5, 0.4, n))
    a = ['cat', 'dog', 'lion']
    C4 = list(np.random.choice(a, n))
    df = pd.DataFrame({
        'C1': C1,
        'C2': C2,
        'C3': C3,
        'N1': N1,
        'N2': N2,
        'N3': N3,
        'C4': C4
    })

    rows = list(np.random.randint(0, n, 20))
    cols = list(np.random.randint(0, 7, 5))
    df.iloc[rows, cols] = np.nan

    return df


# noinspection PyBroadException
def test_describe_na_value():
    no_na_dataframe = pd.DataFrame({"col_1": [0, 2],
                                    "col_2": [0.5, 0.1],
                                    "col_3": ["a", "b"]})

    na_numerical_dataframe = pd.DataFrame({"col_1": [0, 2],
                                           "col_2": [np.nan, 0.1],
                                           "col_3": ["a", "b"]})

    na_categorical_dataframe = pd.DataFrame({"col_1": [0, 2],
                                             "col_2": [0.5, 0.1],
                                             "col_3": [np.nan, "b"]})

    not_a_dataframe = [[0, 2],
                       [0.5, 0.1],
                       ["a", "b"]]

    try:
        eda.describe_na_values(not_a_dataframe)
    except Exception as e:
        pass
    else:
        raise Exception("expected an Exception, but none were raised")

    assert isinstance(eda.describe_na_values(no_na_dataframe), pd.DataFrame)
    assert np.array_equiv(eda.describe_na_values(no_na_dataframe), pd.DataFrame([[1, 1],
                                                                                 [1, 1],
                                                                                 [1, 1]],
                                                                                index=no_na_dataframe.columns))

    assert isinstance(eda.describe_na_values(na_numerical_dataframe), pd.DataFrame)
    assert np.array_equiv(eda.describe_na_values(na_numerical_dataframe), pd.DataFrame([[1, 1],
                                                                                        [0, 1],
                                                                                        [1, 1]],
                                                                                       index=na_numerical_dataframe.columns))

    assert isinstance(eda.describe_na_values(na_categorical_dataframe), pd.DataFrame)
    assert np.array_equiv(eda.describe_na_values(na_categorical_dataframe), pd.DataFrame([[1, 1],
                                                                                          [1, 1],
                                                                                          [0, 1]],
                                                                                         index=na_categorical_dataframe.columns))


def test_describe_num_var():
    """
    Tests the describe_num_var function to make sure the outputs are correct.
    Returns:
    --------
    None
        The test should pass and no asserts should be displayed. 
    """
    # Generate test data from the helper function.
    test_data = helper_create_data()
    test_col = test_data['N1']

    # Test the results when the input is correct.
    summary, plot = eda.describe_num_var(test_data, ['N1', 'N2'])
<<<<<<< HEAD

    assert summary['N1'][0] == np.nanquantile(test_col, 0.25), \
        "25% quantile is not correctly calculated."
=======
    
    # Test if the statistical summary is correctly calculated.
    assert summary['N1'][0] == np.nanquantile(test_col, 0.25),\
    "25% quantile is not correctly calculated."
>>>>>>> ffac4303
    assert summary['N1'][1] == np.nanquantile(test_col, 0.75), \
        "75% quantile is not correctly calculated."
    assert summary['N1'][2] == np.nanmin(test_col), \
        "Minimal value is not correctly calculated."
    assert summary['N1'][3] == np.nanmax(test_col), \
        "Maximal value is not correctly calculated."
    assert summary['N1'][4] == np.nanmedian(test_col), \
        "Median value is not correctly calculated."
    assert summary['N1'][5] == np.nanmean(test_col), \
        "Mean value is not correctly calculated."
    assert summary['N1'][6] == np.nanstd(test_col), \
<<<<<<< HEAD
        "Standard deviation is not correctly calculated."

    assert isinstance(plot, alt.vegalite.v3.api.FacetChart), \
        "Plot type is not an Altair object."
    assert plot.to_dict()['spec']['mark'] == 'bar', \
        "The plot should be a bar chart."

    assert plot.to_dict()['spec']['encoding']['x']['field'] == 'value', \
        "Plot x-axis should be mapped to value."
    assert plot.to_dict()['spec']['encoding']['y']['aggregate'] == 'count', \
        "Plot y-axis should be mapped to value after aggregating with count()."
=======
    "Standard deviation is not correctly calculated."
    
    # Test the plot type is correct.
    assert isinstance(plot, alt.vegalite.v3.api.FacetChart),\
    "Plot type is not an Altair object."
    assert plot.to_dict()['spec']['mark'] == 'bar',\
    "The plot should be a bar chart."
    
    # Test the axes of the plot is correctly mapped.
    assert plot.to_dict()['spec']['encoding']['x']['field'] == 'value',\
    "Plot x-axis should be mapped to value."
    assert plot.to_dict()['spec']['encoding']['y']['aggregate'] == 'count',\
    "Plot y-axis should be mapped to value after aggregating with count()."
>>>>>>> ffac4303

    # Test the Exception is correctly raised when the type of `dataframe` argument is wrong.
    with pytest.raises(Exception) as e:
        assert eda.describe_num_var('abc', ['N1', 'N2'])
    assert str(e.value) == "The value of the argument 'dataframe' should be of type pandas dataframe."
<<<<<<< HEAD

    with pytest.raises(Exception) as e:
        assert eda.describe_num_var(test_data, ['N1', 1])
    assert str(e.value) == "The value of the argument 'num_vars' should be a list of strings."

    with pytest.raises(Exception) as e:
        assert eda.describe_num_var(test_data, 'N1')
    assert str(e.value) == "The value of the argument 'num_vars' should be a list of strings."

    with pytest.raises(Exception) as e:
        assert eda.describe_num_var(test_data, ['N1', 'N1'])
    assert str(e.value) == "The elements in the argument 'num_vars' should be unique."

    with pytest.raises(Exception) as e:
        assert eda.describe_num_var(test_data, ['N1', 'abc'])
    assert str(e.value) == "The argument 'num_vars' should be a subset of the column names from the dataframe."

=======
    
    # Test the Exception is correctly raised when the type of `num_vars` argument is wrong.
    with pytest.raises(Exception) as e:
        assert eda.describe_num_var(test_data, ['N1', 1])
    assert str(e.value) == "The value of the argument 'num_vars' should be a list of strings."
    
    # Test the Exception is correctly raised when the type of `num_vars` argument is wrong.
    with pytest.raises(Exception) as e:
        assert eda.describe_num_var(test_data, 'N1')
    assert str(e.value) == "The value of the argument 'num_vars' should be a list of strings."
    
    # Test the Exception is correctly raised when the elements in `num_vars` argument are not unique.
    with pytest.raises(Exception) as e:
        assert eda.describe_num_var(test_data, ['N1', 'N1'])
    assert str(e.value) == "The elements in the argument 'num_vars' should be unique."
    
     # Test the Exception is correctly raised when `num_vars` argument is not a subset of 
    # the column names of the dataframe.
    with pytest.raises(Exception) as e:
        assert eda.describe_num_var(test_data, ['N1', 'abc'])
    assert str(e.value) == "The argument 'num_vars' should be a subset of the column names from the dataframe."
    
    # Test the Exception is correctly raised when `num_vars` argument contains categorical columns of the dataframe.
>>>>>>> ffac4303
    with pytest.raises(Exception) as e:
        assert eda.describe_num_var(test_data, ['N1', 'C4'])
    assert str(e.value) == "Only numeric columns expected, please check the input."<|MERGE_RESOLUTION|>--- conflicted
+++ resolved
@@ -107,16 +107,10 @@
 
     # Test the results when the input is correct.
     summary, plot = eda.describe_num_var(test_data, ['N1', 'N2'])
-<<<<<<< HEAD
-
-    assert summary['N1'][0] == np.nanquantile(test_col, 0.25), \
-        "25% quantile is not correctly calculated."
-=======
     
     # Test if the statistical summary is correctly calculated.
     assert summary['N1'][0] == np.nanquantile(test_col, 0.25),\
     "25% quantile is not correctly calculated."
->>>>>>> ffac4303
     assert summary['N1'][1] == np.nanquantile(test_col, 0.75), \
         "75% quantile is not correctly calculated."
     assert summary['N1'][2] == np.nanmin(test_col), \
@@ -128,19 +122,7 @@
     assert summary['N1'][5] == np.nanmean(test_col), \
         "Mean value is not correctly calculated."
     assert summary['N1'][6] == np.nanstd(test_col), \
-<<<<<<< HEAD
-        "Standard deviation is not correctly calculated."
 
-    assert isinstance(plot, alt.vegalite.v3.api.FacetChart), \
-        "Plot type is not an Altair object."
-    assert plot.to_dict()['spec']['mark'] == 'bar', \
-        "The plot should be a bar chart."
-
-    assert plot.to_dict()['spec']['encoding']['x']['field'] == 'value', \
-        "Plot x-axis should be mapped to value."
-    assert plot.to_dict()['spec']['encoding']['y']['aggregate'] == 'count', \
-        "Plot y-axis should be mapped to value after aggregating with count()."
-=======
     "Standard deviation is not correctly calculated."
     
     # Test the plot type is correct.
@@ -154,31 +136,11 @@
     "Plot x-axis should be mapped to value."
     assert plot.to_dict()['spec']['encoding']['y']['aggregate'] == 'count',\
     "Plot y-axis should be mapped to value after aggregating with count()."
->>>>>>> ffac4303
 
     # Test the Exception is correctly raised when the type of `dataframe` argument is wrong.
     with pytest.raises(Exception) as e:
         assert eda.describe_num_var('abc', ['N1', 'N2'])
     assert str(e.value) == "The value of the argument 'dataframe' should be of type pandas dataframe."
-<<<<<<< HEAD
-
-    with pytest.raises(Exception) as e:
-        assert eda.describe_num_var(test_data, ['N1', 1])
-    assert str(e.value) == "The value of the argument 'num_vars' should be a list of strings."
-
-    with pytest.raises(Exception) as e:
-        assert eda.describe_num_var(test_data, 'N1')
-    assert str(e.value) == "The value of the argument 'num_vars' should be a list of strings."
-
-    with pytest.raises(Exception) as e:
-        assert eda.describe_num_var(test_data, ['N1', 'N1'])
-    assert str(e.value) == "The elements in the argument 'num_vars' should be unique."
-
-    with pytest.raises(Exception) as e:
-        assert eda.describe_num_var(test_data, ['N1', 'abc'])
-    assert str(e.value) == "The argument 'num_vars' should be a subset of the column names from the dataframe."
-
-=======
     
     # Test the Exception is correctly raised when the type of `num_vars` argument is wrong.
     with pytest.raises(Exception) as e:
@@ -202,7 +164,6 @@
     assert str(e.value) == "The argument 'num_vars' should be a subset of the column names from the dataframe."
     
     # Test the Exception is correctly raised when `num_vars` argument contains categorical columns of the dataframe.
->>>>>>> ffac4303
     with pytest.raises(Exception) as e:
         assert eda.describe_num_var(test_data, ['N1', 'C4'])
     assert str(e.value) == "Only numeric columns expected, please check the input."