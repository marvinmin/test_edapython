--- conflicted
+++ resolved
@@ -1,9 +1,7 @@
 import altair as alt
 import numpy as np
 import pandas as pd
-import altair as alt
 import pytest
-
 from eda_analysis import eda_analysis as eda
 
 
@@ -49,8 +47,7 @@
 
     return df
 
-<<<<<<< HEAD
-    def test_calc_cor():
+def test_calc_cor():
     """
     Tests the corrleation function calc_cor to make sure the outputs are correctly rendering.
 
@@ -119,7 +116,6 @@
     # Generate test data from the helper function.
     test_data = helper_create_data()
     test_col = test_data['N1']
-=======
 
 # noinspection PyBroadException
 def test_describe_na_value():
@@ -164,7 +160,6 @@
                                                                                           [0, 1]],
                                                                                          index=na_categorical_dataframe.columns))
 
->>>>>>> 4f566b4c
 
 def test_describe_num_var():
     """
@@ -195,7 +190,6 @@
     assert summary['N1'][5] == np.nanmean(test_col), \
         "Mean value is not correctly calculated."
     assert summary['N1'][6] == np.nanstd(test_col), \
-
     "Standard deviation is not correctly calculated."
     
     # Test the plot type is correct.
