--- conflicted
+++ resolved
@@ -1,10 +1,7 @@
 from eda_analysis import eda_analysis as eda
 import numpy as np
 import pandas as pd
-<<<<<<< HEAD
 import altair as alt
-=======
->>>>>>> ffac4303
 import pytest
 
 def helper_create_data(n = 500):
@@ -49,22 +46,16 @@
 
     return df
 
-<<<<<<< HEAD
-def test_calc_cor():
+    def test_calc_cor():
     """
     Tests the corrleation function calc_cor to make sure the outputs are correctly rendering.
 
-=======
-def test_describe_num_var():
-    """
-    Tests the describe_num_var function to make sure the outputs are correct.
->>>>>>> ffac4303
     Returns:
     --------
     None
         The test should pass and no asserts should be displayed. 
     """
-<<<<<<< HEAD
+
     data = helper_create_data()
     num_vars = ["N1", "N2", "N3"]
     chart = eda.calc_cor(data, num_vars)
@@ -121,7 +112,18 @@
     with pytest.raises(Exception) as e:
         assert eda.calc_cor(data, ["N1", "abc"])
     assert str(e.value) == "The argument 'num_vars' should be a subset of the column names from the dataframe."
-=======
+    # Generate test data from the helper function.
+    test_data = helper_create_data()
+    test_col = test_data['N1']
+
+def test_describe_num_var():
+    """
+    Tests the describe_num_var function to make sure the outputs are correct.
+    Returns:
+    --------
+    None
+        The test should pass and no asserts should be displayed. 
+    """
     # Generate test data from the helper function.
     test_data = helper_create_data()
     test_col = test_data['N1']
@@ -133,16 +135,17 @@
     assert summary['N1'][0] == np.nanquantile(test_col, 0.25),\
     "25% quantile is not correctly calculated."
     assert summary['N1'][1] == np.nanquantile(test_col, 0.75), \
-    "75% quantile is not correctly calculated."
+        "75% quantile is not correctly calculated."
     assert summary['N1'][2] == np.nanmin(test_col), \
-    "Minimal value is not correctly calculated."
+        "Minimal value is not correctly calculated."
     assert summary['N1'][3] == np.nanmax(test_col), \
-    "Maximal value is not correctly calculated."
+        "Maximal value is not correctly calculated."
     assert summary['N1'][4] == np.nanmedian(test_col), \
-    "Median value is not correctly calculated."
+        "Median value is not correctly calculated."
     assert summary['N1'][5] == np.nanmean(test_col), \
-    "Mean value is not correctly calculated."
+        "Mean value is not correctly calculated."
     assert summary['N1'][6] == np.nanstd(test_col), \
+
     "Standard deviation is not correctly calculated."
     
     # Test the plot type is correct.
@@ -186,5 +189,4 @@
     # Test the Exception is correctly raised when `num_vars` argument contains categorical columns of the dataframe.
     with pytest.raises(Exception) as e:
         assert eda.describe_num_var(test_data, ['N1', 'C4'])
-    assert str(e.value) == "Only numeric columns expected, please check the input."
->>>>>>> ffac4303
+    assert str(e.value) == "Only numeric columns expected, please check the input."