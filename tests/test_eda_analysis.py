from eda_analysis import eda_analysis as eda
import numpy as np
import pandas as pd
import altair as alt
import pytest



def helper_create_data(n = 500):
    """
    Helper function for creating dataframe for testing
    
    Parameters:
    -----------
    n: int (default value = 500)
        Number of rows to be generated for the dataframe
    
    Returns:
    --------
    pandas.DataFrame
        Returns a dataframe to be used for testing
        
    Examples:
    ---------
    >>> helper_create_data()
    """
    N1 = list(np.random.exponential(3,n))
    N2 = list(np.random.normal(2,2,n))
    N3 = list(np.random.normal(10,3,n))
    C1 = list(np.random.binomial(1,0.7,n))
    C2 = list(np.random.poisson(1,n))
    C3 = list(np.random.binomial(5,0.4,n))
    a = ['cat','dog','lion']
    C4 = list(np.random.choice(a,n))
    df = pd.DataFrame({
        'C1':C1,
        'C2':C2,
        'C3':C3,
        'N1':N1,
        'N2':N2,
        'N3':N3, 
        'C4':C4
    })
    rows = list(np.random.randint(0,n,20))
    cols = list(np.random.randint(0,7,5))
    df.iloc[rows,cols] = np.nan
    
    return df


def test_describe_cat_var():
    #Calling helper function to create data
    data = helper_create_data()
    cat_vars = ['C1','C2','C3','C4']
    #Testing data frame exception
    x = [1,2,3]
    try:
        eda.describe_cat_var(x,cat_vars)
        assert False,'Exception must be thorwn for this test case'
    except Exception as ex:
        assert "The value of the argument 'dataframe' must be of type 'pandas.DataFrame'" == str(ex), 'Expected exception not thrown'
    
    #Testing categorical variable exception
    try:
        eda.describe_cat_var(data,x)
        assert False,'Exception must be thorwn for this test case'
    except Exception as ex:
        assert "The value of the argument 'cat_vars' must be a list of strings" == str(ex), 'Expected exception not thrown'
    
    #Testing columns subset exception
    try:
        cols = ['Y1','Y2']
        eda.describe_cat_var(data,cols)
        assert False,'Exception must be thorwn for this test case'
    except Exception as ex:
        assert "The input categorical column names must belong to the dataframe" == str(ex), 'Expected exception not thrown'

    #Testing non-zero input is being passed to n_col
    try:
        eda.describe_cat_var(data,cat_vars,0)
        assert False,'Exception must be thorwn for this test case'
    except Exception as ex:
        assert "The value of the argument 'n_cols' must be a positive non zero integer" == str(ex), 'Expected exception not thrown'
   
    #testing integer is passed to n_col
    try:
        eda.describe_cat_var(data,cat_vars,"z")
        assert False,'Exception must be thorwn for this test case'
    except Exception as ex:
        assert "The value of the argument 'n_cols' must be a positive non zero integer" == str(ex), 'Expected exception not thrown'
        
        
    #Testing type of returned value
    p = eda.describe_cat_var(data,cat_vars)
    assert isinstance(p,alt.vegalite.v3.api.VConcatChart),'The function must return an altair plot'
    
    #Testing if the specified columns has been plotted or not
    p = eda.describe_cat_var(data,cat_vars)
    assert set(p.data.columns) == set(cat_vars), 'The specified categorical columns were not plotted'
    
<<<<<<< HEAD



def test_describe_num_var():
    """
    Tests the describe_num_var function to make sure the outputs are correct.
    Returns:
    --------
    None
        The test should pass and no asserts should be displayed. 
    """
    # Generate test data from the helper function.
    test_data = helper_create_data()
    test_col = test_data['N1']

    # Test the results when the input is correct.
    summary, plot = eda.describe_num_var(test_data, ['N1', 'N2'])
    
    # Test if the statistical summary is correctly calculated.
    assert summary['N1'][0] == np.nanquantile(test_col, 0.25),\
    "25% quantile is not correctly calculated."
    assert summary['N1'][1] == np.nanquantile(test_col, 0.75), \
    "75% quantile is not correctly calculated."
    assert summary['N1'][2] == np.nanmin(test_col), \
    "Minimal value is not correctly calculated."
    assert summary['N1'][3] == np.nanmax(test_col), \
    "Maximal value is not correctly calculated."
    assert summary['N1'][4] == np.nanmedian(test_col), \
    "Median value is not correctly calculated."
    assert summary['N1'][5] == np.nanmean(test_col), \
    "Mean value is not correctly calculated."
    assert summary['N1'][6] == np.nanstd(test_col), \
    "Standard deviation is not correctly calculated."
    
    # Test the plot type is correct.
    assert isinstance(plot, alt.vegalite.v3.api.FacetChart),\
    "Plot type is not an Altair object."
    assert plot.to_dict()['spec']['mark'] == 'bar',\
    "The plot should be a bar chart."
    
    # Test the axes of the plot is correctly mapped.
    assert plot.to_dict()['spec']['encoding']['x']['field'] == 'value',\
    "Plot x-axis should be mapped to value."
    assert plot.to_dict()['spec']['encoding']['y']['aggregate'] == 'count',\
    "Plot y-axis should be mapped to value after aggregating with count()."

    # Test the Exception is correctly raised when the type of `dataframe` argument is wrong.
    with pytest.raises(Exception) as e:
        assert eda.describe_num_var('abc', ['N1', 'N2'])
    assert str(e.value) == "The value of the argument 'dataframe' should be of type pandas dataframe."
    
    # Test the Exception is correctly raised when the type of `num_vars` argument is wrong.
    with pytest.raises(Exception) as e:
        assert eda.describe_num_var(test_data, ['N1', 1])
    assert str(e.value) == "The value of the argument 'num_vars' should be a list of strings."
    
    # Test the Exception is correctly raised when the type of `num_vars` argument is wrong.
    with pytest.raises(Exception) as e:
        assert eda.describe_num_var(test_data, 'N1')
    assert str(e.value) == "The value of the argument 'num_vars' should be a list of strings."
    
    # Test the Exception is correctly raised when the elements in `num_vars` argument are not unique.
    with pytest.raises(Exception) as e:
        assert eda.describe_num_var(test_data, ['N1', 'N1'])
    assert str(e.value) == "The elements in the argument 'num_vars' should be unique."
    
     # Test the Exception is correctly raised when `num_vars` argument is not a subset of 
    # the column names of the dataframe.
    with pytest.raises(Exception) as e:
        assert eda.describe_num_var(test_data, ['N1', 'abc'])
    assert str(e.value) == "The argument 'num_vars' should be a subset of the column names from the dataframe."
    
    # Test the Exception is correctly raised when `num_vars` argument contains categorical columns of the dataframe.
    with pytest.raises(Exception) as e:
        assert eda.describe_num_var(test_data, ['N1', 'C4'])
    assert str(e.value) == "Only numeric columns expected, please check the input."
=======
>>>>>>> 097ffb13
<|MERGE_RESOLUTION|>--- conflicted
+++ resolved
@@ -98,7 +98,6 @@
     p = eda.describe_cat_var(data,cat_vars)
     assert set(p.data.columns) == set(cat_vars), 'The specified categorical columns were not plotted'
     
-<<<<<<< HEAD
 
 
 
@@ -175,5 +174,3 @@
     with pytest.raises(Exception) as e:
         assert eda.describe_num_var(test_data, ['N1', 'C4'])
     assert str(e.value) == "Only numeric columns expected, please check the input."
-=======
->>>>>>> 097ffb13
