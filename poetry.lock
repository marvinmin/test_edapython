--- conflicted
+++ resolved
@@ -107,7 +107,6 @@
 
 [[package]]
 category = "dev"
-<<<<<<< HEAD
 description = "Hosted coverage reports for GitHub, Bitbucket and Gitlab"
 name = "codecov"
 optional = false
@@ -117,13 +116,11 @@
 [package.dependencies]
 coverage = "*"
 requests = ">=2.7.9"
-=======
 description = "Composable command line interface toolkit"
 name = "click"
 optional = false
 python-versions = ">=2.7, !=3.0.*, !=3.1.*, !=3.2.*, !=3.3.*, !=3.4.*"
 version = "7.1.1"
->>>>>>> cf44a975
 
 [[package]]
 category = "main"
@@ -958,11 +955,8 @@
 testing = ["jaraco.itertools", "func-timeout"]
 
 [metadata]
-<<<<<<< HEAD
-content-hash = "def139e8ce799a3db29d098bff09dcb03e8029f32e1f7adecb9edf14b42235b3"
-=======
+
 content-hash = "3f29271738b8b693022c642b1bd00e0a0710ac8debaa986d2a38d2b9d4d97ef2"
->>>>>>> cf44a975
 python-versions = "^3.7"
 
 [metadata.files]
@@ -1006,15 +1000,11 @@
     {file = "chardet-3.0.4-py2.py3-none-any.whl", hash = "sha256:fc323ffcaeaed0e0a02bf4d117757b98aed530d9ed4531e3e15460124c106691"},
     {file = "chardet-3.0.4.tar.gz", hash = "sha256:84ab92ed1c4d4f16916e05906b6b75a6c0fb5db821cc65e70cbd64a3e2a5eaae"},
 ]
-<<<<<<< HEAD
-codecov = [
-    {file = "codecov-2.0.16-py2.py3-none-any.whl", hash = "sha256:38b32934e759a29313382287f59986f25613708f60760c88d31e956399bbeffe"},
-    {file = "codecov-2.0.16.tar.gz", hash = "sha256:4cf93c30cc1ddb6d7414fce0a45816889499c3febc8bbbc24f1cd1936a804087"},
-=======
+
 click = [
     {file = "click-7.1.1-py2.py3-none-any.whl", hash = "sha256:e345d143d80bf5ee7534056164e5e112ea5e22716bbb1ce727941f4c8b471b9a"},
     {file = "click-7.1.1.tar.gz", hash = "sha256:8a18b4ea89d8820c5d0c7da8a64b2c324b4dabb695804dbfea19b9be9d88c0cc"},
->>>>>>> cf44a975
+
 ]
 colorama = [
     {file = "colorama-0.4.1-py2.py3-none-any.whl", hash = "sha256:f8ac84de7840f5b9c4e3347b3c1eaa50f7e49c2b07596221daec5edaabbd7c48"},
