--- conflicted
+++ resolved
@@ -1,31 +1,13 @@
-<<<<<<< HEAD
-def describe_num_var(dataframe, num_vars):
-    """
-    This function takes data frame and numeric variable names and provides 
-    statistical summary of the numeric variables for a dataframe.
-    Also, the function plots the histogram of each numeric variable.
-=======
 """Perform EDA analysis of the given DataFrame"""
 
 def generate_report(dataframe,cat_vars,num_vars):
     """
     This function generates an EDA report by plotting graphs and tables for the 
     numeric variables, categorical variables, NA values and correlation in a dataframe
->>>>>>> d8d81b2a
     
     Parameters:
     -----------
     dataframe: pandas.DataFrame
-<<<<<<< HEAD
-        The dataframe to be inspected.
-    num_vars: list
-        A list of character strings of the names of the numeric variables.
-    
-    Returns:
-    --------
-    dataframe: pandas.DataFrame
-        statistical summary of the numeric variables
-=======
         The dataframe whose EDA analysis is to be performed
     cat_vars: list
         A list containing names of categorical variables
@@ -63,30 +45,49 @@
     
     Returns:
     --------
->>>>>>> d8d81b2a
     altair
         a grid of altair plot containing all histograms
     
     Examples:
     ---------
     >>> X= pandas.DataFrame({
-<<<<<<< HEAD
+    'type':['Car','Bus','Car']
+    'height':[10,20,30]
+    })
+    >>> cat_vars = ['type']
+    >>> describe_cat_variable(X,cat_vars)
+       
+    """
+    # Code 
+    
+def describe_num_var(dataframe, num_vars):
+    """ 
+     This function takes data frame and numeric variable names and provides 
+    statistical summary of the numeric variables for a dataframe.
+    Also, the function plots the histogram of each numeric variable.
+
+    Parameters:
+    -----------
+    dataframe: pandas.DataFrame
+            The dataframe to be inspected.
+    num_vars: list
+        A list of character strings of the names of the numeric variables.
+    
+    Returns:
+    --------
+    dataframe: pandas.DataFrame
+        statistical summary of the numeric variables
+        altair
+        a grid of altair plot containing all histograms
+    
+    Examples:
+    ---------
+    >>> X= pandas.DataFrame({
     'type':['Car', 'Bus', 'Car']
     'height':[10, 20, 30]
     })
     >>> num_vars = ['type']
     >>> describe_num_var(X, num_vars)
-       
+      
     """
-    # Code
-=======
-    'type':['Car','Bus','Car']
-    'height':[10,20,30]
-    })
-    >>>cat_vars = ['type']
-    >>> describe_cat_variable(X,cat_vars)
-       
-    """
-    # Code 
-    
->>>>>>> d8d81b2a
+    # Code