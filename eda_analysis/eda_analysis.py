--- conflicted
+++ resolved
@@ -1,8 +1,6 @@
-<<<<<<< HEAD
 
 """Perform EDA analysis of the given DataFrame"""
-=======
->>>>>>> 91040a76
+
 import pandas as pd
 import numpy as np
 import altair as alt
@@ -90,17 +88,13 @@
     if not isinstance(dataframe, pd.DataFrame):
         raise Exception("the input data is not a dataframe.")
 
-<<<<<<< HEAD
-  
-def describe_cat_var(dataframe,cat_vars, n_cols = 3):
-=======
     bool_array = dataframe.isna()
     na_val = np.array([[0 if val else 1 for val in bool_array[col]] for col in bool_array.columns])
     return pd.DataFrame(data=na_val, index=dataframe.columns)
 
 
-def describe_cat_var(dataframe, cat_vars):
->>>>>>> 91040a76
+
+def describe_cat_var(dataframe,cat_vars, n_cols = 3):
     """
     This function will take dataframe and categorical variable names and will 
     plot the histogram of each categorical variable.
@@ -129,7 +123,6 @@
     >>> describe_cat_variable(X,cat_vars)
        
     """
-<<<<<<< HEAD
     
     #Checking for valid inputs
     if not isinstance(dataframe, pd.DataFrame):
@@ -177,11 +170,7 @@
     return plot
 
     
-=======
-    # Code 
-
-
->>>>>>> 91040a76
+
 def describe_num_var(dataframe, num_vars):
     """ 
     This function takes dataframe and numeric variable names and provides 
