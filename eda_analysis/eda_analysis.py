<<<<<<< HEAD
def describe_na_values(dataframe):
    '''
    describes the na_values in an input pandas dataframe as a 2d array of 1's and 0's.
    Parameters
    ----------
    dataframe: Pandas.DataFrame
        the input pd.DataFrame object.

    Returns
    -------
    numpy.ndarray
        A 2d Numpy Array of 1's and 0's, corresponding to the value of each entry in the dataframe.
        0 represents an NA value, 1 represents a non-NA value.
    '''
    pass
=======
"""Perform EDA analysis of the given DataFrame"""

def generate_report(dataframe,cat_vars,num_vars):
    """
    This function generates an EDA report by plotting graphs and tables for the 
    numeric variables, categorical variables, NA values and correlation in a dataframe
    
    Parameters:
    -----------
    dataframe: pandas.DataFrame
        The dataframe whose EDA analysis is to be performed
    cat_vars: list
        A list containing names of categorical variables
    num_vars: list
        A list containing names of numerical variable
        
    Returns:
    --------
    boolean
        It returns True on successful execution else returns False
        
    Examples:
    ---------
    >>> X= pandas.DataFrame({
    'type':['Car','Bus','Car']
    'height':[10,20,30]
    })
    >>>cat_vars = ['type']
    >>>num_vars = ['height']
    >>> describe_cat_variable(X,cat_vars,num_vars)
    
    """

def describe_cat_var(dataframe,cat_vars):
    """
    This function will take dataframe and categorical variable names and will 
    plot the histogram of each categorical variable.
    
    Parameters:
    -----------
    dataframe: pandas.DataFrame
        The dataframe whose EDA analysis is to be performed
    cat_vars: list
        A list containing names of categorical variables
    
    Returns:
    --------
    altair
        a grid of altair plot containing all histograms
    
    Examples:
    ---------
    >>> X= pandas.DataFrame({
    'type':['Car','Bus','Car']
    'height':[10,20,30]
    })
    >>> cat_vars = ['type']
    >>> describe_cat_variable(X,cat_vars)
       
    """
    # Code 
    
def describe_num_var(dataframe, num_vars):
    """ 
    This function takes dataframe and numeric variable names and provides 
    statistical summary of the numeric variables for a dataframe.
    Also, the function plots the histogram of each numeric variable.

    Parameters:
    -----------
    dataframe: pandas.DataFrame
        The dataframe to be inspected.
    num_vars: list
        A list of character strings of the names of the numeric variables.
    
    Returns:
    --------
    tuple(pandas.DataFrame, altair)
        pandas.DataFrame
            statistical summary of the numeric variables
        altair
            a grid of altair plot containing all histograms
    
    Examples:
    ---------
    >>> X= pandas.DataFrame({
    'type':['Car', 'Bus', 'Car']
    'height':[10, 20, 30]
    })
    >>> num_vars = ['type']
    >>> describe_num_var(X, num_vars)
      
    """
    # Code
>>>>>>> e18315e7
<|MERGE_RESOLUTION|>--- conflicted
+++ resolved
@@ -1,20 +1,4 @@
-<<<<<<< HEAD
-def describe_na_values(dataframe):
-    '''
-    describes the na_values in an input pandas dataframe as a 2d array of 1's and 0's.
-    Parameters
-    ----------
-    dataframe: Pandas.DataFrame
-        the input pd.DataFrame object.
 
-    Returns
-    -------
-    numpy.ndarray
-        A 2d Numpy Array of 1's and 0's, corresponding to the value of each entry in the dataframe.
-        0 represents an NA value, 1 represents a non-NA value.
-    '''
-    pass
-=======
 """Perform EDA analysis of the given DataFrame"""
 
 def generate_report(dataframe,cat_vars,num_vars):
@@ -47,7 +31,25 @@
     >>> describe_cat_variable(X,cat_vars,num_vars)
     
     """
+    
+    
+def describe_na_values(dataframe):
+    '''
+    describes the na_values in an input pandas dataframe as a 2d array of 1's and 0's.
+    Parameters
+    ----------
+    dataframe: Pandas.DataFrame
+        the input pd.DataFrame object.
 
+    Returns
+    -------
+    numpy.ndarray
+        A 2d Numpy Array of 1's and 0's, corresponding to the value of each entry in the dataframe.
+        0 represents an NA value, 1 represents a non-NA value.
+    '''
+    pass    
+
+  
 def describe_cat_var(dataframe,cat_vars):
     """
     This function will take dataframe and categorical variable names and will 
@@ -76,6 +78,7 @@
        
     """
     # Code 
+    
     
 def describe_num_var(dataframe, num_vars):
     """ 
@@ -109,4 +112,3 @@
       
     """
     # Code
->>>>>>> e18315e7
