--- conflicted
+++ resolved
@@ -117,12 +117,6 @@
     'width':[12, 15, 11]
     })
     >>> num_vars = ['height', 'width']
-<<<<<<< HEAD
-    >>> describe_num_var(X, num_vars)
-      
-    """
-    # Code 
-=======
     >>> summary, plot = describe_num_var(X, num_vars)
     >>> summary
     >>> plot
@@ -184,7 +178,6 @@
     
     return summary, plot
 
->>>>>>> ffac4303
 
 def calc_cor(dataframe, num_vars):
     """
